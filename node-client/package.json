--- conflicted
+++ resolved
@@ -50,16 +50,10 @@
     "js-yaml": "^3.12.0",
     "jsonpath": "^1.0.0",
     "request": "^2.88.0",
-<<<<<<< HEAD
-    "shelljs": "^0.7.8 ",
+    "shelljs": "^0.8.2",
     "tslib": "^1.9.3",
-    "underscore": "^1.8.3",
-    "websocket": "^1.0.25"
-=======
-    "shelljs": "^0.8.2",
     "underscore": "^1.9.1",
     "websocket": "^1.0.28"
->>>>>>> 0c1abfb1
   },
   "devDependencies": {
     "@types/base-64": "^0.1.2",
